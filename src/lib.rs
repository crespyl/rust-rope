#![feature(vec_push_all)]

extern crate unicode_segmentation;
use unicode_segmentation::UnicodeSegmentation;

use std::rc::Rc;

// const SPLIT_LEN: usize = 10;
// const JOIN_LEN: usize = 5;
// const REBALANCE_RATIO: f32 = 1.2;

pub enum Rope {
    Leaf { base: Rc<String>,
           start: usize,
           end: usize,
           graphemes: usize },
    Concat { left: Box<Rope>,
             right: Box<Rope>,
             graphemes: usize },
}
impl Rope {
    /// Create a new rope leaf
    pub fn from_str(base: &str) -> Rope {
        let num_graphemes = count_grapheme_clusters(base);
        Rope::Leaf { base: Rc::new(String::from(base)),
                     start: 0,
                     end: base.len(),
                     graphemes: num_graphemes }
    }
    /// Gets the number of Unicode grapheme clusters in the children of this node
    pub fn num_graphemes(&self) -> usize {
        match *self {
            Rope::Leaf { graphemes, .. } => graphemes,
            Rope::Concat { graphemes, .. } => graphemes,
        }
    }
    /// Split a Rope after the nth grapheme
    /// Returns None if grapheme index is 0 or out of bounds
    pub fn split(&self, grapheme_index: usize) -> Option<(Rope, Rope)> {
        if grapheme_index == 0 { return None };
        match *self {
            Rope::Leaf { ref base, start, end, .. } => {
                grapheme_byte_index(&base[start..end], grapheme_index)
                    .map(|byte_index| {
                        let left = Rope::Leaf { base: base.clone(),
                                                start: start,
                                                end: start+byte_index,
                                                graphemes: count_grapheme_clusters(&base[start..start+byte_index]) };
                        let right = Rope::Leaf { base: base.clone(),
                                                 start: start+byte_index,
                                                 end: end,
                                                 graphemes: count_grapheme_clusters(&base[start+byte_index..end]) };
                        (left, right)
                    })
            },
            Rope::Concat{ ref left, ref right, .. } => {
                // self is (left, right)
                let left_graphemes = left.num_graphemes();
                if left_graphemes == grapheme_index {
                    Some((*left.clone(), *right.clone()))
                } else if left_graphemes > grapheme_index {
                    // split left into (l1, l2), return (l1, concat(l2, right))
                    left.split(grapheme_index).map(|(l1, l2)| {
                        (l1, Rope::Concat { left: Box::new(l2.clone()),
                                            right: right.clone(),
                                            graphemes: l2.num_graphemes() + right.num_graphemes() })
                    })
                } else {
                    // split right into (r1, r2), return (concat(left, r1), r2)
                    right.split(grapheme_index - left_graphemes).map(|(r1, r2)| {
                        (Rope::Concat { left: left.clone(),
                                        right: Box::new(r1.clone()),
                                        graphemes: left_graphemes + r1.num_graphemes() },
                         r2)
                    })
                }
            }
        }
    }
    /// Collect the pieces of this Rope into a continuous String
    pub fn to_string(&self) -> String {
        let mut buf = String::with_capacity(self.num_graphemes());

        fn str_parts<'a>(root: &'a Rope) -> Vec<&'a str> {
            let mut v = vec![];
            match *root {
                Rope::Leaf { ref base, start, end, .. } => {
                    v.push( &base[start..end] );
                },
                Rope::Concat { ref left, ref right, .. } => {
                    v.push_all(&str_parts(&left));
                    v.push_all(&str_parts(&right));
                },
            }
            v
        }
        for part in str_parts(self).iter() {
            buf.push_str(part);
        }

        buf
    }
    /// Join two pieces into a Rope
    pub fn join(left: Rope, right: Rope) -> Rope {
        let graphemes = left.num_graphemes() + right.num_graphemes();
        Rope::Concat { left: Box::new(left),
                       right: Box::new(right),
                       graphemes: graphemes }
    }
    /// Insert a string into a Rope by splitting and joining nodes
    /// Returns a new Rope, leaving the original unchanged
    pub fn insert(&self, grapheme_index: usize, value: &str) -> Option<Rope> {
        self.split(grapheme_index).map(|(left, right)| {
            let left = Rope::join(left, Rope::from_str(value));
            Rope::join(left, right)
        })
    }
    /// Append a string to the Rope, returning a new instance and leaving the original unchanged
    pub fn append(&self, value: &str) -> Rope {
        Rope::join(self.clone(), Rope::from_str(value))
    }
    /// Remove a substring range from the Rope
    pub fn delete(&self, start_grapheme: usize, num_graphemes: usize) -> Option<Rope> {
        self.split(start_grapheme).map(|(head, middle)| {
            middle.split(num_graphemes).map(|(_, tail)| {
                Rope::join(head.clone(), tail.clone())
            })
        }).unwrap()
    }
    /// Return the balance ratio (left.num_graphemes() / right.num_graphemes()) for a given concat node
    /// If this node is a leaf, returns 1.0
    pub fn get_balance(&self) -> f32 {
        match *self {
            Rope::Leaf { .. } => 1.0,
            Rope::Concat { ref left, ref right, .. } => left.num_graphemes() as f32 / right.num_graphemes() as f32,
        }
    }
    /// Returns the nth grapheme as an Option<&str>, returns None if the index is out of bounds
    pub fn get_nth_grapheme<'a>(&'a self, index: usize) -> Option<&'a str> {
        if index >= self.num_graphemes() {
            None
        } else {
            match *self {
                Rope::Leaf { ref base, start, end, .. } => {
                    nth_grapheme_cluster(&base[start..end], index)
                }
                Rope::Concat { ref left, ref right, .. } => {
                    if index < left.num_graphemes() { left.get_nth_grapheme(index) }
                    else { right.get_nth_grapheme(index - left.num_graphemes()) }
                }
            }
        }
    }
    /// Returns a new Rope where all neighboring nodes shorter than min_graphemes are merged and any
    /// nodes greater than max_graphemes are split
    /// Panics if max_graphemes is equal to 0, or if min_graphmes is greater than max_graphemes
    pub fn fixup_lengths(&self, min_graphemes: usize, max_graphemes: usize) -> Rope {
        assert!(max_graphemes > 0);
        assert!(min_graphemes <= max_graphemes);

        if self.is_leaf() && self.num_graphemes() > max_graphemes {
            // split long leafs
            if let Some((left, right)) = self.split(self.num_graphemes() / 2) {
                return Rope::join(left.fixup_lengths(min_graphemes, max_graphemes),
                                  right.fixup_lengths(min_graphemes, max_graphemes));
            }
        } else if !self.is_leaf() {
            if let Rope::Concat { ref left, ref right, graphemes } = *self {
                if graphemes <= min_graphemes {
                    // merge short concats
                    let mut merged = String::with_capacity(graphemes);
                    merged.push_str(&left.to_string());
                    merged.push_str(&right.to_string());
                    let len = merged.len();
                    return Rope::Leaf { base: Rc::new(merged), start: 0, end: len, graphemes: graphemes };
                } else {
                    // recurse
                    return Rope::Concat { left: Rc::new(left.fixup_lengths(min_graphemes, max_graphemes)),
                                          right: Rc::new(right.fixup_lengths(min_graphemes, max_graphemes)),
                                          graphemes: graphemes };
                }
            }
        }

        // nothing to be done
        return self.clone();
    }
    /// Returns true if this node is a Leaf
    fn is_leaf(&self) -> bool {
        match *self {
            Rope::Leaf { .. } => true,
            _ => false,
        }
    }
    /// Returns an iterator over the graphemes of this Rope
    pub fn graphemes<'a>(&'a self) -> GraphemeIter<'a> {
        GraphemeIter { root: self, index: 0 }
    }
}
impl Clone for Rope {
    fn clone(&self) -> Rope {
        match *self {
            Rope::Leaf { ref base, start, end, graphemes } => Rope::Leaf { base: base.clone(),
                                                                           start: start,
                                                                           end: end,
                                                                           graphemes: graphemes },
            Rope::Concat { ref left, ref right, graphemes } => Rope::Concat { left: left.clone(),
                                                                              right: right.clone(),
                                                                              graphemes: graphemes },
        }
    }
}
impl std::ops::Index<usize> for Rope {
    type Output = str;

    fn index<'a>(&'a self, _index: usize) -> &'a str {
        self.get_nth_grapheme(_index).expect("rope index out of bounds")
    }
}
pub struct GraphemeIter<'a> {
    root: &'a Rope,
    index: usize,
}
impl <'a> std::iter::Iterator for GraphemeIter<'a> {
    type Item = &'a str;

    fn next(&mut self) -> Option<&'a str> {
        let res = self.root.get_nth_grapheme(self.index);
        self.index += 1;
        res
    }
}

/// Count the number of unicode extended grapheme clusters in a string
/// This is O(n)
fn count_grapheme_clusters(s: &str) -> usize {
    UnicodeSegmentation::graphemes(s, true).collect::<Vec<&str>>().len()
}

/// Find the byte index of the nth grapheme cluster in a string
/// Returns None if the grapheme index is out of bounds
fn grapheme_byte_index(base: &str, nth_grapheme: usize) -> Option<usize> {
    UnicodeSegmentation::grapheme_indices(base, true)
        .nth(nth_grapheme).map(|(i, _)| i)
}

/// Find the nth grapheme in a string
/// Returns None if the index is out of bounds
fn nth_grapheme_cluster(base: &str, nth_grapheme: usize) -> Option<&str> {
    UnicodeSegmentation::graphemes(base, true)
        .nth(nth_grapheme)
}

#[cfg(test)]
fn to_string_debug(root: &Rope) -> String {
    let mut buf = String::with_capacity(root.num_graphemes());

    fn str_parts<'a>(root: &'a Rope) -> Vec<&'a str> {
        let mut v = vec![];
        match *root {
            Rope::Leaf { ref base, start, end, .. } => {
                v.push( "<" );
                v.push( &base[start..end] );
                v.push( ">" );
            },
            Rope::Concat { ref left, ref right, .. } => {
                v.push( "(" );
                v.push_all(&str_parts(&left));
                v.push( ", " );
                v.push_all(&str_parts(&right));
                v.push( ")" );
            },
        }
        v
    }

    for part in str_parts(root).iter() {
        buf.push_str(part);
    }

    buf
}

#[test]
fn test_count_grapheme_clusters() {
    // 11 bytes, 3 grapheme clusters
    let s = "a̐éö̲";
    assert_eq!(s.len(), 11);
    assert_eq!(count_grapheme_clusters(s), 3);
}

#[test]
fn test_create_leaf() {
    let leaf = Rope::from_str("a̐éö̲");
    assert_eq!(leaf.num_graphemes(), 3);
}

#[test]
fn test_split_leaf() {
    let leaf = Rope::from_str("a̐éö̲a̐éö̲");
    let (left, right) = leaf.split(3).unwrap();
    assert_eq!(left.num_graphemes(), right.num_graphemes());
    assert_eq!(left.to_string(), "a̐éö̲");
}

#[test]
fn test_create_rope() {
    let rope = Rope::from_str("The quick brown fox jumps over the lazy dog.");
    assert_eq!(rope.num_graphemes(), 44);
    assert_eq!(rope.to_string(), "The quick brown fox jumps over the lazy dog.");
}

#[test]
<<<<<<< HEAD
fn test_fixup_lengths() {
    fn find_max_leaf(root: &Rope) -> usize {
        let len = root.num_graphemes();
        if let Rope::Concat { ref left, ref right, .. } = *root {
            std::cmp::max( find_max_leaf(&*left), find_max_leaf(&*right) )
        } else {
            len
        }
    }
=======
fn test_split_end() {
    let rope = Rope::from_str("abc");
    assert!(rope.split(3).is_none());
}

#[test]
fn test_split_start() {
    let rope = Rope::from_str("abc");
    assert!(rope.split(0).is_none());
}

#[test]
fn test_fraying() {
    let (a, b) = Rope::from_str("foo bar baz").split(4).expect("first split");
    let c = Rope::join(a, b);
    assert_eq!(c.to_string(), "foo bar baz");

    let (d, e) = c.split(4).expect("second split");
    let f = Rope::join(d, e);
    assert_eq!(f.to_string(), "foo bar baz");
}

#[test]
fn test_rope_operations() {
    let rope = Rope::from_str("The quick brown fox jumps over the lazy dog.");
>>>>>>> 2d74f6f0

    let rope = Rope::from_str("The quick brown fox jumps over the lazy dog.")
        .fixup_lengths(2, 4);
    assert_eq!(rope.num_graphemes(), 44);
    assert!(find_max_leaf(&rope) <= 4);
}

#[test]
fn test_index() {
    let leaf = Rope::from_str("a̐éö̲a̐éö̲,a̐éö̲a̐éö̲ foo bar baz aéö").fixup_lengths(2, 4);
    assert_eq!(leaf.get_nth_grapheme(2).unwrap(), "ö̲");
    assert_eq!(&leaf[2], "ö̲");
}

#[test]
fn test_iter() {
    let leaf = Rope::from_str("a̐éö̲a̐éö̲,a̐éö̲a̐éö̲ foo bar baz aéö").fixup_lengths(2, 4);
    let x: String = leaf.graphemes().collect();
    assert_eq!(leaf.to_string(), x);
}

#[test]
fn test_join() {
    let left = Rope::from_str("foo");
    let right = Rope::from_str("bar");
    assert_eq!("foobar", Rope::join(left, right).to_string());
}

<<<<<<< HEAD
#[test]
fn test_delete() {
    let rope = Rope::from_str("fooa̐éö̲bar").delete(3, 3).unwrap();
    assert_eq!("foobar", rope.to_string());
=======
    let rope5 = rope4.delete(4, 6).expect("a").delete(14, 6).expect("b").insert(13, " hops").expect("c");

    println!("{}\n{}\n", rope.to_string(), to_string_debug(&rope));
    println!("{}\n{}\n", rope2.to_string(), to_string_debug(&rope2));
    println!("{}\n{}\n", rope3.to_string(), to_string_debug(&rope3));
    println!("{}\n{}\n", rope4.to_string(), to_string_debug(&rope4));
    println!("{}\n{}\n", rope5.to_string(), to_string_debug(&rope5));
>>>>>>> 2d74f6f0
}<|MERGE_RESOLUTION|>--- conflicted
+++ resolved
@@ -175,8 +175,8 @@
                     return Rope::Leaf { base: Rc::new(merged), start: 0, end: len, graphemes: graphemes };
                 } else {
                     // recurse
-                    return Rope::Concat { left: Rc::new(left.fixup_lengths(min_graphemes, max_graphemes)),
-                                          right: Rc::new(right.fixup_lengths(min_graphemes, max_graphemes)),
+                    return Rope::Concat { left: Box::new(left.fixup_lengths(min_graphemes, max_graphemes)),
+                                          right: Box::new(right.fixup_lengths(min_graphemes, max_graphemes)),
                                           graphemes: graphemes };
                 }
             }
@@ -311,7 +311,6 @@
 }
 
 #[test]
-<<<<<<< HEAD
 fn test_fixup_lengths() {
     fn find_max_leaf(root: &Rope) -> usize {
         let len = root.num_graphemes();
@@ -321,8 +320,41 @@
             len
         }
     }
-=======
-fn test_split_end() {
+
+    let rope = Rope::from_str("The quick brown fox jumps over the lazy dog.")
+        .fixup_lengths(2, 4);
+    assert_eq!(rope.num_graphemes(), 44);
+    assert!(find_max_leaf(&rope) <= 4);
+}
+
+#[test]
+fn test_index() {
+    let leaf = Rope::from_str("a̐éö̲a̐éö̲,a̐éö̲a̐éö̲ foo bar baz aéö").fixup_lengths(2, 4);
+    assert_eq!(leaf.get_nth_grapheme(2).unwrap(), "ö̲");
+    assert_eq!(&leaf[2], "ö̲");
+}
+
+#[test]
+fn test_iter() {
+    let leaf = Rope::from_str("a̐éö̲a̐éö̲,a̐éö̲a̐éö̲ foo bar baz aéö").fixup_lengths(2, 4);
+    let x: String = leaf.graphemes().collect();
+    assert_eq!(leaf.to_string(), x);
+}
+
+#[test]
+fn test_join() {
+    let left = Rope::from_str("foo");
+    let right = Rope::from_str("bar");
+    assert_eq!("foobar", Rope::join(left, right).to_string());
+}
+
+#[test]
+fn test_delete() {
+    let rope = Rope::from_str("fooa̐éö̲bar").delete(3, 3).unwrap();
+    assert_eq!("foobar", rope.to_string());
+}
+
+    fn test_split_end() {
     let rope = Rope::from_str("abc");
     assert!(rope.split(3).is_none());
 }
@@ -342,52 +374,4 @@
     let (d, e) = c.split(4).expect("second split");
     let f = Rope::join(d, e);
     assert_eq!(f.to_string(), "foo bar baz");
-}
-
-#[test]
-fn test_rope_operations() {
-    let rope = Rope::from_str("The quick brown fox jumps over the lazy dog.");
->>>>>>> 2d74f6f0
-
-    let rope = Rope::from_str("The quick brown fox jumps over the lazy dog.")
-        .fixup_lengths(2, 4);
-    assert_eq!(rope.num_graphemes(), 44);
-    assert!(find_max_leaf(&rope) <= 4);
-}
-
-#[test]
-fn test_index() {
-    let leaf = Rope::from_str("a̐éö̲a̐éö̲,a̐éö̲a̐éö̲ foo bar baz aéö").fixup_lengths(2, 4);
-    assert_eq!(leaf.get_nth_grapheme(2).unwrap(), "ö̲");
-    assert_eq!(&leaf[2], "ö̲");
-}
-
-#[test]
-fn test_iter() {
-    let leaf = Rope::from_str("a̐éö̲a̐éö̲,a̐éö̲a̐éö̲ foo bar baz aéö").fixup_lengths(2, 4);
-    let x: String = leaf.graphemes().collect();
-    assert_eq!(leaf.to_string(), x);
-}
-
-#[test]
-fn test_join() {
-    let left = Rope::from_str("foo");
-    let right = Rope::from_str("bar");
-    assert_eq!("foobar", Rope::join(left, right).to_string());
-}
-
-<<<<<<< HEAD
-#[test]
-fn test_delete() {
-    let rope = Rope::from_str("fooa̐éö̲bar").delete(3, 3).unwrap();
-    assert_eq!("foobar", rope.to_string());
-=======
-    let rope5 = rope4.delete(4, 6).expect("a").delete(14, 6).expect("b").insert(13, " hops").expect("c");
-
-    println!("{}\n{}\n", rope.to_string(), to_string_debug(&rope));
-    println!("{}\n{}\n", rope2.to_string(), to_string_debug(&rope2));
-    println!("{}\n{}\n", rope3.to_string(), to_string_debug(&rope3));
-    println!("{}\n{}\n", rope4.to_string(), to_string_debug(&rope4));
-    println!("{}\n{}\n", rope5.to_string(), to_string_debug(&rope5));
->>>>>>> 2d74f6f0
 }